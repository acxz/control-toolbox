/*!

\page install_guide Installation

\section requirements Requirements
This library is written in C++11. It is tested under Ubuntu 14.04 and 16.04 with
<<<<<<< HEAD
library versions as provided in the package sources. However, CT should
also run on other platforms 

\subsection dep Dependencies
 - C++ compiler with C++11 support
 - Eigen
 - catkin (build system, easy to switch to CMakeLists.txt where needed)
 - boost 1.54 or greater (soon optional)
 
\subsection opt_dep Optional Dependencies and Bindings
 - lapack (enables Schur method as an alternative to iterative method in ct::optcon::LQR)
 - clang (faster compilation for large linear models) $ sudo apt-get install clang-3.5
 - clang-tidy $ sudo apt-get install clang-tidy-3.9
 - clang-format $ sudo apt-get install clang-format-3.9
 - ROS Indigo (for ROS bindings, visualization and extended examples), see <a href="../../../../ct_ros/ct_ros_nodes/doc/html/index.html">ct_ros_nodes</a>, <a href="../../../../ct_ros/ct_ros_nodes/doc/html/index.html">ct_ros_msgs</a>
 - IPOPT or SNOPT (for ct::optcon::SNOPTSolver and ct::optcon::IPOPTSolver as used by ct::optcon::DMS)
 - HPIPM solver (https://github.com/giaf/hpipm) for fast MPC
 - qwt (for basic plotting)
 - Matlab (for Matlab logging)
=======
library versions as provided in the package sources.


\subsection dep Dependencies
 - C++ compiler with C++11 support (we recommend gcc-5.4.1 or greater or clang-3.5 or greater)
 - <a href="http://eigen.tuxfamily.org/index.php?title=Main_Page">Eigen 3</a>
 - <a href="http://wiki.ros.org/catkin">catkin</a> (build system, easy to switch to CMakeLists.txt where needed). We recommend using <a href="http://catkin-tools.readthedocs.io/en/latest/verbs/catkin_build.html">catkin_tools</a>
 - boost 1.54 or greater (soon optional)
 - <a href="http://www.netlib.org/lapack/">lapack</a> (enables Schur method as an alternative to iterative method in ct::optcon::LQR, (soon optional))

 
\subsection opt_dep Optional Dependencies and Bindings
 - <a href="https://clang.llvm.org/">clang</a> compiler (faster compilation for large linear models), $ sudo apt-get install clang-3.5
 - <a href="http://wiki.ros.org/indigo">ROS Indigo</a> (for ROS bindings, visualization and extended examples), see <a href="../../../../ct_ros/ct_ros_nodes/doc/html/index.html">ct_ros_nodes</a>, <a href="../../../../ct_ros/ct_ros_nodes/doc/html/index.html">ct_ros_msgs</a>
 - <a href="https://projects.coin-or.org/Ipopt">IPOPT</a> or <a href="http://www.sbsi-sol-optimize.com/asp/sol_product_snopt.htm">SNOPT</a>
  (for ct::optcon::SnoptSolver and ct::optcon::IpoptSolver as used by ct::optcon::DMS)
 - <a href="https://github.com/giaf/blasfeo">blasfeo</a> linear algebra and <a href="https://github.com/giaf/hpipm">HPIPM solver</a> as alternative high-performance linear-quadratic optimal control solver
 - <a href="http://qwt.sourceforge.net/">Qwt</a> (for basic plotting)
 - MATLAB (for Matlab logging)
 - <a href="http://clang.llvm.org/extra/clang-tidy/">clang-tidy</a>, install via $ sudo apt-get install clang-tidy-3.9
 - <a href="https://clang.llvm.org/docs/ClangFormat.html">clang-format</a>, install via $ sudo apt-get install clang-format-3.9

>>>>>>> a62249fd

\section install Installation
\subsection build_lib Build the library


\code{.sh}
cd catkin_ws/src
git clone git@bitbucket.org:adrlab/ct.git
catkin build -DCMAKE_BUILD_TYPE=RELEASE 
\endcode

The following additional build flags are available, which can be appended to the build command above

Build Flag  | Default value | Description
------------- | ------------- | ------------
-DBUILD_EXAMPLES=<BOOL> | FALSE  | Builds examples for all packages
-DBUILD_HYQ_FULL=<FALSE> | FALSE | Build HyQ examples and executables (warning: slow with GCC!)
-DUSE_CLANG=<BOOL> | FALSE  | Use CLANG instead of the default compiler 
-DCLANG_CXX_COMPILER=<clang-bin> | "/usr/bin/clang++-3.5" | Set clang C++ compiler binary
-DCLANG_C_COMPILER=<clang-bin> | "/usr/bin/clang-3.5" | Set clang C compiler binary
-DUSE_INTEL=<BOOL> | FALSE  | Use Intel compiler instead of the default compiler 
-DINTEL_CXX_COMPILER=<clang-bin> | "/opt/intel/bin/icc" | Set Intel C++ compiler binary
-DINTEL_C_COMPILER=<clang-bin> | "/opt/intel/bin/icpc" | Set Intel C compiler binary
-DHPIPM=<BOOL> | FALSE | Compile with HPIPM support (set $BLASFEO_DIR and $HPIPM_DIR environment variables)



\subsection build_doc Build this Documentation
To build the documentation do
\code{.sh}
catkin build ct_doc -v --make-args doc # build the doc 
\endcode
This will build the documentation and open it in your browser.


\subsection run_tests Run Unit Tests
The unit tests are writte as <a href="http://code.google.com/p/googletest/">Google Tests</a>.
To run unit tests and verify operation execute
\code{.sh}
catkin run_tests
\endcode

*/<|MERGE_RESOLUTION|>--- conflicted
+++ resolved
@@ -4,27 +4,6 @@
 
 \section requirements Requirements
 This library is written in C++11. It is tested under Ubuntu 14.04 and 16.04 with
-<<<<<<< HEAD
-library versions as provided in the package sources. However, CT should
-also run on other platforms 
-
-\subsection dep Dependencies
- - C++ compiler with C++11 support
- - Eigen
- - catkin (build system, easy to switch to CMakeLists.txt where needed)
- - boost 1.54 or greater (soon optional)
- 
-\subsection opt_dep Optional Dependencies and Bindings
- - lapack (enables Schur method as an alternative to iterative method in ct::optcon::LQR)
- - clang (faster compilation for large linear models) $ sudo apt-get install clang-3.5
- - clang-tidy $ sudo apt-get install clang-tidy-3.9
- - clang-format $ sudo apt-get install clang-format-3.9
- - ROS Indigo (for ROS bindings, visualization and extended examples), see <a href="../../../../ct_ros/ct_ros_nodes/doc/html/index.html">ct_ros_nodes</a>, <a href="../../../../ct_ros/ct_ros_nodes/doc/html/index.html">ct_ros_msgs</a>
- - IPOPT or SNOPT (for ct::optcon::SNOPTSolver and ct::optcon::IPOPTSolver as used by ct::optcon::DMS)
- - HPIPM solver (https://github.com/giaf/hpipm) for fast MPC
- - qwt (for basic plotting)
- - Matlab (for Matlab logging)
-=======
 library versions as provided in the package sources.
 
 
@@ -47,7 +26,6 @@
  - <a href="http://clang.llvm.org/extra/clang-tidy/">clang-tidy</a>, install via $ sudo apt-get install clang-tidy-3.9
  - <a href="https://clang.llvm.org/docs/ClangFormat.html">clang-format</a>, install via $ sudo apt-get install clang-format-3.9
 
->>>>>>> a62249fd
 
 \section install Installation
 \subsection build_lib Build the library
