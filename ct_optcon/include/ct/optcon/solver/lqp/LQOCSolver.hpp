--- conflicted
+++ resolved
@@ -66,11 +66,7 @@
 		setProblemImpl(lqocProblem);
 	}
 
-<<<<<<< HEAD
-//	virtual void configure() = 0;
-=======
 	virtual void configure(const NLOptConSettings& settings) = 0;
->>>>>>> 21a2ce1d
 
 	virtual void solve() = 0;
 
