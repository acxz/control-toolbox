/***********************************************************************************
Copyright (c) 2017, Michael Neunert, Markus Giftthaler, Markus Stäuble, Diego Pardo,
Farbod Farshidian. All rights reserved.

Redistribution and use in source and binary forms, with or without modification,
are permitted provided that the following conditions are met:
    * Redistributions of source code must retain the above copyright notice,
      this list of conditions and the following disclaimer.
    * Redistributions in binary form must reproduce the above copyright notice,
      this list of conditions and the following disclaimer in the documentation
      and/or other materials provided with the distribution.
    * Neither the name of ETH ZURICH nor the names of its contributors may be used
      to endorse or promote products derived from this software without specific
      prior written permission.

THIS SOFTWARE IS PROVIDED BY THE COPYRIGHT HOLDERS AND CONTRIBUTORS "AS IS" AND ANY
EXPRESS OR IMPLIED WARRANTIES, INCLUDING, BUT NOT LIMITED TO, THE IMPLIED WARRANTIES
OF MERCHANTABILITY AND FITNESS FOR A PARTICULAR PURPOSE ARE DISCLAIMED. IN NO EVENT
SHALL ETH ZURICH BE LIABLE FOR ANY DIRECT, INDIRECT, INCIDENTAL, SPECIAL, EXEMPLARY,
OR CONSEQUENTIAL DAMAGES (INCLUDING, BUT NOT LIMITED TO, PROCUREMENT OF SUBSTITUTE
GOODS OR SERVICES; LOSS OF USE, DATA, OR PROFITS; OR BUSINESS INTERRUPTION) HOWEVER
CAUSED AND ON ANY THEORY OF LIABILITY, WHETHER IN CONTRACT, STRICT LIABILITY, OR TORT
(INCLUDING NEGLIGENCE OR OTHERWISE) ARISING IN ANY WAY OUT OF THE USE OF THIS SOFTWARE,
EVEN IF ADVISED OF THE POSSIBILITY OF SUCH DAMAGE.
***************************************************************************************/

#ifndef INCLUDE_CT_OPTCON_LQ_GNRICCATISOLVER_HPP_
#define INCLUDE_CT_OPTCON_LQ_GNRICCATISOLVER_HPP_

#include "LQOCSolver.hpp"

#ifdef MATLAB_FULL_LOG
#include <ct/optcon/matlab.hpp>
#endif

namespace ct {
namespace optcon {

/*!
 * This class implements an general Riccati backward pass for solving an unconstrained
 *  linear-quadratic Optimal Control problem
 */
template <size_t STATE_DIM, size_t CONTROL_DIM, typename SCALAR = double>
class GNRiccatiSolver : public LQOCSolver<STATE_DIM, CONTROL_DIM, SCALAR>
{
public:

	EIGEN_MAKE_ALIGNED_OPERATOR_NEW

	static const int state_dim = STATE_DIM;
	static const int control_dim = CONTROL_DIM;

	typedef LQOCProblem<STATE_DIM, CONTROL_DIM, SCALAR> LQOCProblem_t;

	typedef ct::core::StateMatrix<STATE_DIM, SCALAR> StateMatrix;
	typedef ct::core::StateMatrixArray<STATE_DIM, SCALAR> StateMatrixArray;
	typedef ct::core::ControlVector<CONTROL_DIM, SCALAR> ControlVector;
	typedef ct::core::ControlMatrix<CONTROL_DIM, SCALAR> ControlMatrix;
	typedef ct::core::ControlMatrixArray<CONTROL_DIM, SCALAR> ControlMatrixArray;
	typedef ct::core::StateControlMatrixArray<STATE_DIM, CONTROL_DIM, SCALAR> StateControlMatrixArray;
	typedef ct::core::FeedbackArray<STATE_DIM, CONTROL_DIM, SCALAR> FeedbackArray;

	typedef ct::core::StateVectorArray<STATE_DIM, SCALAR> StateVectorArray;
	typedef ct::core::ControlVectorArray<CONTROL_DIM, SCALAR> ControlVectorArray;

	GNRiccatiSolver(const std::shared_ptr<LQOCProblem_t>& lqocProblem = nullptr) :
		LQOCSolver<STATE_DIM, CONTROL_DIM, SCALAR>(lqocProblem)
	{
		Eigen::initParallel();
		Eigen::setNbThreads(settings_.nThreadsEigen);
	}

	GNRiccatiSolver(int N)
	{
		changeNumberOfStages(N);
	}

	virtual ~GNRiccatiSolver() {}


	virtual void solve() override
	{
		for (int i=this->lqocProblem_->getNumberOfStages()-1; i>=0; i--)
			solveSingleStage(i);

		computeStateAndControlUpdates();
	}


	virtual void solveSingleStage(int N) override
	{
		if (N == this->lqocProblem_->getNumberOfStages()-1)
			initializeCostToGo();

		designController(N);

		if (N>0)
			computeCostToGo(N);
	}


	virtual void configure(const NLOptConSettings& settings) override
	{
		settings_ = settings;
		H_corrFix_ = settings_.epsilon*ControlMatrix::Identity();
	}


	virtual ct::core::StateVectorArray<STATE_DIM, SCALAR> getSolutionState() override
	{
		LQOCProblem_t& p = *this->lqocProblem_;
		ct::core::StateVectorArray<STATE_DIM, SCALAR> x = p.x_;

		for(int k = 0; k<this->lqocProblem_->getNumberOfStages() +1 ; k++)
		{
			x[k] += this->lx_[k];

//			std::cout << "A: "<<std::endl<<p.A_[k]<<std::endl<<std::endl;
//			std::cout << "B: "<<std::endl<<p.B_[k]<<std::endl<<std::endl;
//			std::cout << "H: "<<std::endl<<H_[k]<<std::endl<<std::endl;
//			std::cout << "S: "<<std::endl<<S_[k]<<std::endl<<std::endl;
//			std::cout << "sv: "<<std::endl<<sv_[k]<<std::endl<<std::endl;
//			std::cout << "L: "<<std::endl<<L_[k]<<std::endl<<std::endl;
//			std::cout << "lv_: "<<std::endl<<lv_[k].transpose()<<std::endl<<std::endl;
//			std::cout << "lx_: "<<std::endl<<this->lx_[k].transpose()<<std::endl<<std::endl;
//			std::cout << std::endl << std::endl;

		}

		return x;
	}

	virtual ct::core::ControlVectorArray<CONTROL_DIM, SCALAR> getSolutionControl() override
	{
		LQOCProblem_t& p = *this->lqocProblem_;

		ct::core::ControlVectorArray<CONTROL_DIM, SCALAR> u = p.u_;

		for(int k = 0; k<this->lqocProblem_->getNumberOfStages(); k++)
		{
			u[k] += this->lu_[k];
		}
		return u;
	}

	virtual ct::core::ControlVectorArray<CONTROL_DIM, SCALAR> getFeedforwardUpdates() override {return lv_;}

	virtual ct::core::FeedbackArray<STATE_DIM, CONTROL_DIM, SCALAR> getFeedback() override {return L_;}


	//! compute the state and control updates.
	/*!
	 * this method is specific to the GN Riccati solver, since the state updates lx_
	 * need to be completed in an additional forward sweep.
	 *
	 * IMPORTANT: you need to call this method at the right place if you're using solveSingleStage() by yourself.
	 */
	virtual void computeStateAndControlUpdates() override
	{
		LQOCProblem_t& p = *this->lqocProblem_;

		this->delta_x_norm_ = 0.0;
		this->delta_uff_norm_ = 0.0;

		this->lx_[0].setZero();

		for(int k = 0; k < this->lqocProblem_->getNumberOfStages(); k++)
		{
			//! control update rule
			this->lu_[k] = lv_[k];
			if (k>0) // lx is zero for k=0
				this->lu_[k].noalias() += L_[k] * this->lx_[k];

			//! state update rule
			this->lx_[k+1] = p.B_[k] * lv_[k] + p.b_[k];
			if(k>0)
				this->lx_[k+1].noalias() += (p.A_[k] + p.B_[k] * L_[k]) * this->lx_[k];

			//! compute the norms of the updates
			//! \todo needed?
			this->delta_x_norm_ += this->lx_[k+1].norm();
			this->delta_uff_norm_ += this->lu_[k].norm();
		}
	}

	virtual SCALAR getSmallestEigenvalue() override {return smallestEigenvalue_;}

protected:

	/*!
	 * resize matrices
	 * @param lqocProblem
	 */
	virtual void setProblemImpl(std::shared_ptr<LQOCProblem_t> lqocProblem) override
	{
		const int& N = lqocProblem->getNumberOfStages();
<<<<<<< HEAD
		if(this->lqocProblem_ && this->lqocProblem_->getNumberOfStages() == N)
=======

		if(gv_.size() != N)
			changeNumberOfStages(N);
	}

	void changeNumberOfStages(int N)
	{
		if (N<=0)
>>>>>>> 853368de
			return;

		gv_.resize(N);
		G_.resize(N);

		H_.resize(N);
		Hi_.resize(N);
		Hi_inverse_.resize(N);

		lv_.resize(N);
		L_.resize(N);

		this->lx_.resize(N+1);
		this->lu_.resize(N);

		sv_.resize(N+1);
		S_.resize(N+1);
	}


	void initializeCostToGo()
	{
		//! since intializeCostToGo is the first call, we initialize the smallestEigenvalue here.
		smallestEigenvalue_ =  std::numeric_limits<SCALAR>::infinity();

		// initialize quadratic approximation of cost to go
		const int& N = this->lqocProblem_->getNumberOfStages();
		LQOCProblem_t& p = *this->lqocProblem_;

		S_[N] = p.Q_[N];
		sv_[N] = p.qv_[N];
	}

	void computeCostToGo(size_t k)
	{
		LQOCProblem_t& p = *this->lqocProblem_;

		S_[k] = p.Q_[k];
		S_[k].noalias() += p.A_[k].transpose() * S_[k+1] * p.A_[k];
		S_[k].noalias() -= L_[k].transpose() * Hi_[k] * L_[k];

		S_[k] = 0.5*(S_[k]+S_[k].transpose()).eval();

		sv_[k] = p.qv_[k];
		sv_[k].noalias() += p.A_[k].transpose() * sv_[k+1];
		sv_[k].noalias() += p.A_[k].transpose() * S_[k+1] * p.b_[k];
		sv_[k].noalias() += L_[k].transpose() * Hi_[k] * lv_[k];
		sv_[k].noalias() += L_[k].transpose() * gv_[k];
		sv_[k].noalias() += G_[k].transpose() * lv_[k];
	}

	void designController(size_t k)
	{
		LQOCProblem_t& p = *this->lqocProblem_;

		gv_[k] = p.rv_[k];
		gv_[k].noalias() += p.B_[k].transpose() * sv_[k+1];
		gv_[k].noalias() += p.B_[k].transpose() * S_[k+1].template selfadjointView<Eigen::Lower>() * p.b_[k];

		G_[k] = p.P_[k];
		//G_[k].noalias() += B_[k].transpose() * S_[k+1] * A_[k];
		G_[k].noalias() += p.B_[k].transpose() * S_[k+1].template selfadjointView<Eigen::Lower>() * p.A_[k];

		H_[k] = p.R_[k];
		//H_[k].noalias() += B_[k].transpose() * S_[k+1] * B_[k];
		H_[k].noalias() += p.B_[k].transpose() * S_[k+1].template selfadjointView<Eigen::Lower>() * p.B_[k];

		if(settings_.fixedHessianCorrection)
		{
			if (settings_.epsilon > 1e-10)
				Hi_[k] = H_[k] + settings_.epsilon*ControlMatrix::Identity();
			else
				Hi_[k] = H_[k];

			if (settings_.recordSmallestEigenvalue)
			{
				// compute eigenvalues with eigenvectors enabled
				eigenvalueSolver_.compute(Hi_[k], Eigen::ComputeEigenvectors);
				const ControlMatrix& V = eigenvalueSolver_.eigenvectors().real();
				const ControlVector& lambda = eigenvalueSolver_.eigenvalues();

				smallestEigenvalue_ = std::min(smallestEigenvalue_, lambda.minCoeff());

				// Corrected Eigenvalue Matrix
				ControlMatrix D = ControlMatrix::Zero();
				// make D positive semi-definite (as described in IV. B.)
				D.diagonal() = lambda.cwiseMax(settings_.epsilon);

				// reconstruct H
				ControlMatrix Hi_regular = V * D * V.transpose();

				// invert D
				ControlMatrix D_inverse = ControlMatrix::Zero();
				// eigenvalue-wise inversion
				D_inverse.diagonal() = -1.0 * D.diagonal().cwiseInverse();
				ControlMatrix Hi_inverse_regular = V * D_inverse * V.transpose();

				if (!Hi_inverse_[k].isApprox(Hi_inverse_regular, 1e-4))
				{
					std::cout << "warning, inverses not identical at "<<k<<std::endl;
					std::cout << "Hi_inverse_fixed - Hi_inverse_regular: "<<std::endl<<Hi_inverse_[k]-Hi_inverse_regular<<std::endl<<std::endl;
				}
			}

			Hi_inverse_[k] = -Hi_[k].template selfadjointView<Eigen::Lower>().llt().solve(ControlMatrix::Identity());

			// calculate FB gain update
			L_[k].noalias() = Hi_inverse_[k].template selfadjointView<Eigen::Lower>() * G_[k];

			// calculate FF update
			lv_[k].noalias() = Hi_inverse_[k].template selfadjointView<Eigen::Lower>() * gv_[k];

		} else {

			// compute eigenvalues with eigenvectors enabled
			eigenvalueSolver_.compute(H_[k], Eigen::ComputeEigenvectors);
			const ControlMatrix& V = eigenvalueSolver_.eigenvectors().real();
			const ControlVector& lambda = eigenvalueSolver_.eigenvalues();

			if (settings_.recordSmallestEigenvalue)
			{
				smallestEigenvalue_ = std::min(smallestEigenvalue_, lambda.minCoeff());
			}

			// Corrected Eigenvalue Matrix
			ControlMatrix D = ControlMatrix::Zero();
			// make D positive semi-definite (as described in IV. B.)
			D.diagonal() = lambda.cwiseMax(settings_.epsilon);

			// reconstruct H
			Hi_[k].noalias() = V * D * V.transpose();

			// invert D
			ControlMatrix D_inverse = ControlMatrix::Zero();
			// eigenvalue-wise inversion
			D_inverse.diagonal() = -1.0 * D.diagonal().cwiseInverse();
			Hi_inverse_[k].noalias() = V * D_inverse * V.transpose();

			// calculate FB gain update
			L_[k].noalias() = Hi_inverse_[k] * G_[k];

			// calculate FF update
			lv_[k].noalias() = Hi_inverse_[k] * gv_[k];
		}
	}

	void logToMatlab()
	{
	#ifdef MATLAB_FULL_LOG

		matFile_.open("GNRiccatiSolver.mat");

		matFile_.put("sv", sv_.toImplementation());
		matFile_.put("S", S_.toImplementation());
		matFile_.put("L", L_.toImplementation());
		matFile_.put("H", H_.toImplementation());
		matFile_.put("Hi_", Hi_.toImplementation());
		matFile_.put("Hi_inverse", Hi_inverse_.toImplementation());
		matFile_.put("G", G_.toImplementation());
		matFile_.put("gv", gv_.toImplementation());

		matFile_.close();
	#endif
	}

	NLOptConSettings settings_;

	ControlVectorArray gv_;
	FeedbackArray G_;

	ControlMatrixArray H_;
	ControlMatrixArray Hi_;
	ControlMatrixArray Hi_inverse_;
	ControlMatrix H_corrFix_;

	ControlVectorArray lv_;
	FeedbackArray L_;

	StateVectorArray sv_;
	StateMatrixArray S_;

	SCALAR smallestEigenvalue_;

	//! Eigenvalue solver, used for inverting the Hessian and for regularization
	Eigen::SelfAdjointEigenSolver<Eigen::Matrix<SCALAR, CONTROL_DIM, CONTROL_DIM>> eigenvalueSolver_;

	//! if building with MATLAB support, include matfile
#ifdef MATLAB_FULL_LOG
	matlab::MatFile matFile_;
#endif //MATLAB

};


}
}

#endif /* INCLUDE_CT_OPTCON_LQ_GNRICCATISOLVER_HPP_ */<|MERGE_RESOLUTION|>--- conflicted
+++ resolved
@@ -194,18 +194,7 @@
 	virtual void setProblemImpl(std::shared_ptr<LQOCProblem_t> lqocProblem) override
 	{
 		const int& N = lqocProblem->getNumberOfStages();
-<<<<<<< HEAD
 		if(this->lqocProblem_ && this->lqocProblem_->getNumberOfStages() == N)
-=======
-
-		if(gv_.size() != N)
-			changeNumberOfStages(N);
-	}
-
-	void changeNumberOfStages(int N)
-	{
-		if (N<=0)
->>>>>>> 853368de
 			return;
 
 		gv_.resize(N);
