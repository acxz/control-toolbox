/***********************************************************************************
Copyright (c) 2017, Michael Neunert, Markus Giftthaler, Markus Stäuble, Diego Pardo,
Farbod Farshidian. All rights reserved.

Redistribution and use in source and binary forms, with or without modification,
are permitted provided that the following conditions are met:
    * Redistributions of source code must retain the above copyright notice,
      this list of conditions and the following disclaimer.
    * Redistributions in binary form must reproduce the above copyright notice,
      this list of conditions and the following disclaimer in the documentation
      and/or other materials provided with the distribution.
    * Neither the name of ETH ZURICH nor the names of its contributors may be used
      to endorse or promote products derived from this software without specific
      prior written permission.

THIS SOFTWARE IS PROVIDED BY THE COPYRIGHT HOLDERS AND CONTRIBUTORS "AS IS" AND ANY
EXPRESS OR IMPLIED WARRANTIES, INCLUDING, BUT NOT LIMITED TO, THE IMPLIED WARRANTIES
OF MERCHANTABILITY AND FITNESS FOR A PARTICULAR PURPOSE ARE DISCLAIMED. IN NO EVENT
SHALL ETH ZURICH BE LIABLE FOR ANY DIRECT, INDIRECT, INCIDENTAL, SPECIAL, EXEMPLARY,
OR CONSEQUENTIAL DAMAGES (INCLUDING, BUT NOT LIMITED TO, PROCUREMENT OF SUBSTITUTE
GOODS OR SERVICES; LOSS OF USE, DATA, OR PROFITS; OR BUSINESS INTERRUPTION) HOWEVER
CAUSED AND ON ANY THEORY OF LIABILITY, WHETHER IN CONTRACT, STRICT LIABILITY, OR TORT
(INCLUDING NEGLIGENCE OR OTHERWISE) ARISING IN ANY WAY OUT OF THE USE OF THIS SOFTWARE,
EVEN IF ADVISED OF THE POSSIBILITY OF SUCH DAMAGE.
***************************************************************************************/

#ifndef INCLUDE_CT_OPTCON_LQ_GNRICCATISOLVER_HPP_
#define INCLUDE_CT_OPTCON_LQ_GNRICCATISOLVER_HPP_

#include "LQOCSolver.hpp"

namespace ct {
namespace optcon {

/*!
 * This class implements an general Riccati backward pass for solving an unconstrained
 *  linear-quadratic Optimal Control problem
 */
template <size_t STATE_DIM, size_t CONTROL_DIM, typename SCALAR = double>
class GNRiccatiSolver : public LQOCSolver<STATE_DIM, CONTROL_DIM, SCALAR>
{
public:

	EIGEN_MAKE_ALIGNED_OPERATOR_NEW

	static const int state_dim = STATE_DIM;
	static const int control_dim = CONTROL_DIM;

	typedef LQOCProblem<STATE_DIM, CONTROL_DIM, SCALAR> LQOCProblem_t;

	typedef ct::core::StateMatrix<STATE_DIM, SCALAR> StateMatrix;
	typedef ct::core::StateMatrixArray<STATE_DIM, SCALAR> StateMatrixArray;
	typedef ct::core::ControlVector<CONTROL_DIM, SCALAR> ControlVector;
	typedef ct::core::ControlMatrix<CONTROL_DIM, SCALAR> ControlMatrix;
	typedef ct::core::ControlMatrixArray<CONTROL_DIM, SCALAR> ControlMatrixArray;
	typedef ct::core::StateControlMatrixArray<STATE_DIM, CONTROL_DIM, SCALAR> StateControlMatrixArray;
	typedef ct::core::FeedbackArray<STATE_DIM, CONTROL_DIM, SCALAR> FeedbackArray;

	typedef ct::core::StateVectorArray<STATE_DIM, SCALAR> StateVectorArray;
	typedef ct::core::ControlVectorArray<CONTROL_DIM, SCALAR> ControlVectorArray;

	GNRiccatiSolver(const std::shared_ptr<LQOCProblem_t>& lqocProblem = nullptr) :
		LQOCSolver<STATE_DIM, CONTROL_DIM, SCALAR>(lqocProblem)
	{}

	virtual ~GNRiccatiSolver() {}

	virtual void solve() override
	{
		smallestEigenvalue_ =  std::numeric_limits<SCALAR>::infinity();

		for (int i=this->lqocProblem_->getNumberOfStages()-1; i>=0; i--)
			solveSingleStage(i);
	}

	virtual void solveSingleStage(int N) override
	{
		if (N == this->lqocProblem_->getNumberOfStages() + 1)
			initializeCostToGo();

		designController(N);
		computeCostToGo(N);
	}

	virtual void configure(const NLOptConSettings& settings) override
	{
		settings_ = settings;
		H_corrFix_ = settings_.epsilon*ControlMatrix::Identity();
	}


	// todo: might make sense to update state solution variable somewhere else
	virtual ct::core::StateVectorArray<STATE_DIM, SCALAR> getSolutionState() override
	{
		lx_[0].setZero();

		LQOCProblem_t& p = *this->lqocProblem_;

		for(size_t k = 0; k<this->lqocProblem_->getNumberOfStages(); k++)
			lx_[k+1] = (p.A_[k] + p.B_[k] * L_[k]) * lx_[k]  + p.B_[k] * lv_[k] + p.b_[k];

		return lx_;
	}

	virtual ct::core::ControlVectorArray<CONTROL_DIM, SCALAR> getSolutionControl() override { return lv_; }

	virtual ct::core::FeedbackArray<STATE_DIM, CONTROL_DIM, SCALAR> getFeedback() override { return L_; }

protected:

	virtual void setProblemImpl(std::shared_ptr<LQOCProblem_t>& lqocProblem) override
	{
		const int& N = lqocProblem->getNumberOfStages();

		H_.resize(N);
		Hi_.resize(N);
		Hi_inverse_.resize(N);
		H_corrFix_.resize(N);

		lv_.resize(N);
		L_.resize(N);

		lx_.resize(N+1); // differential update on the state

		sv_.resize(N+1);
		S_.resize(N+1);
	}

	void initializeCostToGo()
	{
		// initialize quadratic approximation of cost to go
<<<<<<< HEAD
		const int& N = this->lqocProblem_->getNumberOfStages();
		LQOCProblem& p = *this->lqocProblem_;
=======
		const int& N = this->lqocProblem->getNumberOfStages();
		LQOCProblem_t& p = *this->lqocProblem_;
>>>>>>> b29fcda2

		S_[N+1] = p.Q_[N+1];
		sv_[N+1] = p.qv_[N+1];
	}

	void computeCostToGo(size_t k)
	{
		LQOCProblem_t& p = *this->lqocProblem_;

		S_[k] = p.Q_[k];
		S_[k].noalias() += p.A_[k].transpose() * S_[k+1] * p.A_[k];
		S_[k].noalias() -= L_[k].transpose() * Hi_[k] * L_[k];

		S_[k] = 0.5*(S_[k]+S_[k].transpose()).eval();

		sv_[k] = p.qv_[k];
		sv_[k].noalias() += p.A_[k].transpose() * sv_[k+1];
		sv_[k].noalias() += p.A_[k].transpose() * S_[k+1] * p.b_[k]; // additional riccati term for lifted GNMS
		sv_[k].noalias() += L_[k].transpose() * Hi_[k] * lv_[k];
		sv_[k].noalias() += L_[k].transpose() * gv_[k];
		sv_[k].noalias() += G_[k].transpose() * lv_[k];
	}

	void designController(size_t k)
	{
		LQOCProblem_t& p = *this->lqocProblem_;

		gv_[k] = p.rv_[k];
		gv_[k].noalias() += p.B_[k].transpose() * sv_[k+1];
		gv_[k].noalias() += p.B_[k].transpose() * S_[k+1].template selfadjointView<Eigen::Lower>() * p.b_[k];

		G_[k] = p.P_[k];
		//G_[k].noalias() += B_[k].transpose() * S_[k+1] * A_[k];
		G_[k].noalias() += p.B_[k].transpose() * S_[k+1].template selfadjointView<Eigen::Lower>() * p.A_[k];

		H_[k] = p.R_[k];
		//H_[k].noalias() += B_[k].transpose() * S_[k+1] * B_[k];
		H_[k].noalias() += p.B_[k].transpose() * S_[k+1].template selfadjointView<Eigen::Lower>() * p.B_[k];

		if(settings_.fixedHessianCorrection)
		{
			if (settings_.epsilon > 1e-10)
				Hi_[k] = H_[k] + settings_.epsilon*ControlMatrix::Identity();
			else
				Hi_[k] = H_[k];

			if (settings_.recordSmallestEigenvalue)
			{
				// compute eigenvalues with eigenvectors enabled
				eigenvalueSolver_.compute(Hi_[k], Eigen::ComputeEigenvectors);
				const ControlMatrix& V = eigenvalueSolver_.eigenvectors().real();
				const ControlVector& lambda = eigenvalueSolver_.eigenvalues();

				smallestEigenvalue_ = std::min(smallestEigenvalue_, lambda.minCoeff());

				// Corrected Eigenvalue Matrix
				ControlMatrix D = ControlMatrix::Zero();
				// make D positive semi-definite (as described in IV. B.)
				D.diagonal() = lambda.cwiseMax(settings_.epsilon);

				// reconstruct H
				ControlMatrix Hi_regular = V * D * V.transpose();

				// invert D
				ControlMatrix D_inverse = ControlMatrix::Zero();
				// eigenvalue-wise inversion
				D_inverse.diagonal() = -1.0 * D.diagonal().cwiseInverse();
				ControlMatrix Hi_inverse_regular = V * D_inverse * V.transpose();

				if (!Hi_inverse_[k].isApprox(Hi_inverse_regular, 1e-4))
				{
					std::cout << "warning, inverses not identical at "<<k<<std::endl;
					std::cout << "Hi_inverse_fixed - Hi_inverse_regular: "<<std::endl<<Hi_inverse_[k]-Hi_inverse_regular<<std::endl<<std::endl;
				}

			}

			Hi_inverse_[k] = -Hi_[k].template selfadjointView<Eigen::Lower>().llt().solve(ControlMatrix::Identity());

			// calculate FB gain update
			L_[k].noalias() = Hi_inverse_[k].template selfadjointView<Eigen::Lower>() * G_[k];

			// calculate FF update
			lv_[k].noalias() = Hi_inverse_[k].template selfadjointView<Eigen::Lower>() * gv_[k];

		} else {

			// compute eigenvalues with eigenvectors enabled
			eigenvalueSolver_.compute(H_[k], Eigen::ComputeEigenvectors);
			const ControlMatrix& V = eigenvalueSolver_.eigenvectors().real();
			const ControlVector& lambda = eigenvalueSolver_.eigenvalues();

			if (settings_.recordSmallestEigenvalue)
			{
				smallestEigenvalue_ = std::min(smallestEigenvalue_, lambda.minCoeff());
			}

			// Corrected Eigenvalue Matrix
			ControlMatrix D = ControlMatrix::Zero();
			// make D positive semi-definite (as described in IV. B.)
			D.diagonal() = lambda.cwiseMax(settings_.epsilon);

			// reconstruct H
			Hi_[k].noalias() = V * D * V.transpose();

			// invert D
			ControlMatrix D_inverse = ControlMatrix::Zero();
			// eigenvalue-wise inversion
			D_inverse.diagonal() = -1.0 * D.diagonal().cwiseInverse();
			Hi_inverse_[k].noalias() = V * D_inverse * V.transpose();

			// calculate FB gain update
			L_[k].noalias() = Hi_inverse_[k] * G_[k];

			// calculate FF update
			lv_[k].noalias() = Hi_inverse_[k] * gv_[k];
//			du_norm_ += lv_[k].norm();
		}
	}

	NLOptConSettings settings_;

	ControlVectorArray gv_;
	FeedbackArray G_;

	ControlMatrixArray H_;
	ControlMatrixArray Hi_;
	ControlMatrixArray Hi_inverse_;
	ControlMatrix H_corrFix_;

	ControlVectorArray lv_;
	FeedbackArray L_;

	StateVectorArray lx_; // differential update on the state

	StateVectorArray sv_;
	StateMatrixArray S_;

	SCALAR smallestEigenvalue_;

	//! Eigenvalue solver, used for inverting the Hessian and for regularization
	Eigen::SelfAdjointEigenSolver<Eigen::Matrix<double, CONTROL_DIM, CONTROL_DIM>> eigenvalueSolver_;
};


}
}

#endif /* INCLUDE_CT_OPTCON_LQ_GNRICCATISOLVER_HPP_ */<|MERGE_RESOLUTION|>--- conflicted
+++ resolved
@@ -129,13 +129,8 @@
 	void initializeCostToGo()
 	{
 		// initialize quadratic approximation of cost to go
-<<<<<<< HEAD
 		const int& N = this->lqocProblem_->getNumberOfStages();
-		LQOCProblem& p = *this->lqocProblem_;
-=======
-		const int& N = this->lqocProblem->getNumberOfStages();
-		LQOCProblem_t& p = *this->lqocProblem_;
->>>>>>> b29fcda2
+		LQOCProblem_t& p = *this->lqocProblem_;
 
 		S_[N+1] = p.Q_[N+1];
 		sv_[N+1] = p.qv_[N+1];
