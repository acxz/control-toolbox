--- conflicted
+++ resolved
@@ -47,13 +47,7 @@
     }
 
     vector_t splineDerivative_t(const SCALAR time, const size_t shotIdx) const override { return vector_t::Zero(); }
-<<<<<<< HEAD
-
     vector_t splineDerivative_h_i(const SCALAR time, const size_t shotIdx) const override { return vector_t::Zero(); }
-
-=======
-    vector_t splineDerivative_h_i(const SCALAR time, const size_t shotIdx) const override { return vector_t::Zero(); }
->>>>>>> f0ccdf4b
     matrix_t splineDerivative_q_i(const SCALAR time, const size_t shotIdx) const override
     {
         return matrix_t::Identity();
