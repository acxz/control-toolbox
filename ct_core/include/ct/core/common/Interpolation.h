--- conflicted
+++ resolved
@@ -44,12 +44,9 @@
  *
  * @tparam Data_T the data type for interpolation, e.g. a scalar or a StateVector
  * @tparam Alloc_Data An optional allocator for the data type
+ * @tparam Alloc_Time An optional allocator for the time data type
  */
-<<<<<<< HEAD
 template <typename Data_T, class Alloc_Data=Eigen::aligned_allocator<Data_T>, typename SCALAR = double>
-=======
-template <typename Data_T, class Alloc_Data=Eigen::aligned_allocator<Data_T>>
->>>>>>> 7f1eabe8
 class Interpolation {
 
 public:
@@ -86,8 +83,8 @@
 	 * @param enquiryData the result of the interpolation
 	 * @param greatestLessTimeStampIndex the smallest index corresponding to a time smaller than the inquired Time
 	 */
-	void interpolate(const tpl::TimeArray<SCALAR>& timeArray, const DiscreteArray_t& dataArray,
-			const SCALAR& enquiryTime, Data_T& enquiryData, int greatestLessTimeStampIndex = -1)
+	void interpolate(const TimeArray& timeArray, const DiscreteArray_t& dataArray,
+			const Time& enquiryTime, Data_T& enquiryData, int greatestLessTimeStampIndex = -1)
 	{
 		if (timeArray.size()==0)
 			throw std::runtime_error("Interpolation.h : TimeArray is size 0.");
@@ -149,7 +146,7 @@
 	void changeInterpolationType(const InterpolationType& type){ type_ = type;}
 
 	//! find an index corresponding to a certain inquiry time
-	size_t findIndex(const tpl::TimeArray<SCALAR>& timeArray, const SCALAR& enquiryTime) {
+	size_t findIndex(const TimeArray& timeArray, const Time& enquiryTime) {
 
 		int index = -1;
 
