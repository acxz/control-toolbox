/***********************************************************************************
Copyright (c) 2017, Michael Neunert, Markus Giftthaler, Markus Stäuble, Diego Pardo,
Farbod Farshidian. All rights reserved.

Redistribution and use in source and binary forms, with or without modification,
are permitted provided that the following conditions are met:
    * Redistributions of source code must retain the above copyright notice,
      this list of conditions and the following disclaimer.
    * Redistributions in binary form must reproduce the above copyright notice,
      this list of conditions and the following disclaimer in the documentation
      and/or other materials provided with the distribution.
    * Neither the name of ETH ZURICH nor the names of its contributors may be used
      to endorse or promote products derived from this software without specific
      prior written permission.

THIS SOFTWARE IS PROVIDED BY THE COPYRIGHT HOLDERS AND CONTRIBUTORS "AS IS" AND
ANY EXPRESS OR IMPLIED WARRANTIES, INCLUDING, BUT NOT LIMITED TO, THE IMPLIED
WARRANTIES OF MERCHANTABILITY AND FITNESS FOR A PARTICULAR PURPOSE ARE
DISCLAIMED. IN NO EVENT SHALL ETH ZURICH BE LIABLE FOR ANY DIRECT, INDIRECT,
INCIDENTAL, SPECIAL, EXEMPLARY, OR CONSEQUENTIAL DAMAGES (INCLUDING, BUT NOT
LIMITED TO, PROCUREMENT OF SUBSTITUTE GOODS OR SERVICES; LOSS OF USE, DATA, OR
PROFITS; OR BUSINESS INTERRUPTION) HOWEVER CAUSED AND ON ANY THEORY OF
LIABILITY, WHETHER IN CONTRACT, STRICT LIABILITY, OR TORT (INCLUDING NEGLIGENCE
OR OTHERWISE) ARISING IN ANY WAY OUT OF THE USE OF THIS SOFTWARE, EVEN IF
ADVISED OF THE POSSIBILITY OF SUCH DAMAGE.
***************************************************************************************/
#pragma once

#include "CppadUtils.h"
#include "DerivativesCppadSettings.h"

namespace ct {
namespace core {

//! Jacobian using Auto-Diff Codegeneration
/*!
 * Uses Auto-Diff code generation to compute the Jacobian \f$ J(x_s) = \frac{df}{dx} |_{x=x_s} \f$ of
 * a regular vector-valued mathematical function \f$ y = f(x) \f$ .
 *
 * x has IN_DIM dimension and y has OUT_DIM dimension. Thus, they can be
 * scalar functions (IN_DIM = 1, OUT_DIM = 1), fixed or variable size
 * (IN_DIM = -1, OUT_DIM = -1) functions.
 *
 * \note In fact, this class is called Jacobian but computes also zero order derivatives
 *
 * @tparam IN_DIM Input dimensionality of the function (use Eigen::Dynamic (-1) for dynamic size)
 * @tparam OUT_DIM Output dimensionailty of the function (use Eigen::Dynamic (-1) for dynamic size)
 */
template <int IN_DIM, int OUT_DIM>
class DerivativesCppadJIT : public CppadUtils<IN_DIM, OUT_DIM>, public Derivatives<IN_DIM, OUT_DIM, double>// double on purpose!
{
public:
    EIGEN_MAKE_ALIGNED_OPERATOR_NEW

    typedef ADScalar AD_SCALAR;
    typedef ADCGScalar CG_SCALAR; //!< CG_SCALAR  type
    typedef ADCGValueType CG_VALUE_TYPE; //!< autodiff scalar type
                                       
    typedef Eigen::Matrix<AD_SCALAR, IN_DIM, 1> IN_TYPE_AD; //!< function input vector type
    typedef Eigen::Matrix<AD_SCALAR, OUT_DIM, 1> OUT_TYPE_AD; //!< function  output vector type 

    typedef Eigen::Matrix<CG_SCALAR, IN_DIM, 1> IN_TYPE_CG; //!< function input vector type
    typedef Eigen::Matrix<CG_SCALAR, OUT_DIM, 1> OUT_TYPE_CG; //!< function  output vector type             

    typedef Eigen::Matrix<double, IN_DIM, 1> IN_TYPE_D; //!< function input vector type double
    typedef Eigen::Matrix<double, OUT_DIM, 1> OUT_TYPE_D; //!< function output vector type
    typedef Eigen::Matrix<double, OUT_DIM, IN_DIM> JAC_TYPE_D; //!< Jacobian type
    typedef Eigen::Matrix<double, OUT_DIM, IN_DIM, Eigen::RowMajor> JAC_TYPE_ROW_MAJOR; //!< Jocobian type in row-major format
    typedef Eigen::Matrix<double, IN_DIM, IN_DIM> HES_TYPE_D;
    typedef Eigen::Matrix<double, IN_DIM, IN_DIM, Eigen::RowMajor> HES_TYPE_ROW_MAJOR;


    typedef std::function<OUT_TYPE_CG(const IN_TYPE_CG&)> FUN_TYPE_CG; //!< function type
    typedef std::function<OUT_TYPE_AD(const IN_TYPE_AD&)> FUN_TYPE_AD;

    typedef CppadUtils<IN_DIM, OUT_DIM> Utils;
    typedef Derivatives<IN_DIM, OUT_DIM> DerivativesBase;

    /**
     * @brief      Contructs the derivatives for codegeneration using a
     *             FUN_TYPE_CG function
     * @warning    If IN_DIM and/our OUT_DIM are set to dynamic (-1), then the
     *             actual dimensions of x and y have to be passed here.
     *
     * @param      f          The function to be autodiffed
     * @param[in]  inputDim   inputDim input dimension, must be specified if
     *                        template parameter IN_DIM is -1 (dynamic)
     * @param[in]  outputDim  outputDim output dimension, must be specified if
     *                        template parameter IN_DIM is -1 (dynamic)
     */
    DerivativesCppadJIT(
        FUN_TYPE_CG& f, 
        int inputDim = IN_DIM, 
        int outputDim = OUT_DIM) 
    :
        Utils(f, inputDim, outputDim),
        DerivativesBase(),
        compiled_(false)
    {}

    /**
     * @brief      Constructs the derivatives for autodiff without
     *             codegeneration using a FUN_TYPE_AD function
     *
     * @warning    If IN_DIM and/our OUT_DIM are set to dynamic (-1), then the
     *             actual dimensions of x and y have to be passed here.
     *
     * @param      f          The function to be autodiffed
     * @param[in]  inputDim   inputDim input dimension, must be specified if
     *                        template parameter IN_DIM is -1 (dynamic)
     * @param[in]  outputDim  outputDim output dimension, must be specified if
     *                        template parameter IN_DIM is -1 (dynamic)
     */
    DerivativesCppadJIT(
        FUN_TYPE_AD& f, 
        int inputDim = IN_DIM, 
        int outputDim = OUT_DIM) 
    :
        Utils(f, inputDim, outputDim),
        DerivativesBase(),
        compiled_(false)
    {}

    //! copy constructor
    DerivativesCppadJIT(const DerivativesCppadJIT& arg) 
    :
        Utils(arg),
        DerivativesBase(arg),
        compiled_(arg.compiled_),
        dynamicLib_(arg.dynamicLib_)
    {
        if(compiled_)
            model_ = std::shared_ptr<CppAD::cg::GenericModel<double>>(dynamicLib_->model("DerivativesCppad"));
    }

    virtual void updateDerived() override
    {
        compiled_ = false;
        dynamicLib_ = nullptr;
        model_ = nullptr;
    }

    //! destructor
    virtual ~DerivativesCppadJIT()
    {
    }

    //! deep cloning of Jacobian
    DerivativesCppadJIT* clone() const  {
        return new DerivativesCppadJIT<IN_DIM, OUT_DIM>(*this);
    }

    virtual OUT_TYPE_D forwardZero(const Eigen::VectorXd& x)  
    {
        if(compiled_)
        {
            assert(model_->isForwardZeroAvailable() == true);
            return model_->ForwardZero(x);
        }
        else
            return this->adCppadFun_.Forward(0, x);
    }

    virtual JAC_TYPE_D jacobian(const Eigen::VectorXd& x)
    {
        if(this->outputDim_ <= 0)
            throw std::runtime_error("Outdim dim smaller 0; Define output dim in DerivativesCppad constructor");
        

        Eigen::VectorXd jac;    
        if(compiled_)
        {
            assert(model_->isJacobianAvailable() == true);
            jac = model_->Jacobian(x);
        }
        else
            jac = this->adCppadFun_.Jacobian(x);

        JAC_TYPE_D out(this->outputDim_, x.rows());
        out = JAC_TYPE_ROW_MAJOR::Map(jac.data(), this->outputDim_, x.rows());
        return out;  
    }

    virtual void sparseJacobian(
        const Eigen::VectorXd& x,
        Eigen::VectorXd& jac,
        Eigen::VectorXi& iRow,
        Eigen::VectorXi& jCol)
    {
        if(this->outputDim_ <= 0)
            throw std::runtime_error("Outdim dim smaller 0; Define output dim in DerivativesCppad constructor");
            
        if(compiled_)
        {
            assert(model_->isSparseJacobianAvailable() == true);
            std::vector<double> input(x.data(), x.data() + x.rows() * x.cols());
            std::vector<double> output;
            model_->SparseJacobian(input, output, sparsityRowsJacobian_, sparsityColsJacobian_);
            jac = Eigen::Map<Eigen::VectorXd>(output.data(), output.size(), 1);
            iRow = sparsityRowsJacobianEigen_;
            jCol = sparsityColsJacobianEigen_;      
        }
        else
            jac = this->adCppadFun_.SparseJacobian(x);
    }       

    virtual Eigen::VectorXd sparseJacobianValues(const Eigen::VectorXd& x)
    {
        if(this->outputDim_ <= 0)
            throw std::runtime_error("Outdim dim smaller 0; Define output dim in DerivativesCppad constructor");
            
        if(compiled_)
        {
            assert(model_->isSparseJacobianAvailable() == true);
            std::vector<double> input(x.data(), x.data() + x.rows() * x.cols());
            std::vector<double> output;
            model_->SparseJacobian(input, output, sparsityRowsJacobian_, sparsityColsJacobian_);
            return Eigen::Map<Eigen::VectorXd>(output.data(), output.size(), 1);
        }
        else
            return this->adCppadFun_.SparseJacobian(x);
    }


    virtual HES_TYPE_D hessian(const Eigen::VectorXd& x, const Eigen::VectorXd& lambda)   {
        if(this->outputDim_ <= 0)
            throw std::runtime_error("Outdim dim smaller 0; Define output dim in DerivativesCppad constructor");

        if(compiled_)
        {
            assert(model_->isHessianAvailable() == true);
            Eigen::VectorXd hessian = model_->Hessian(x, lambda);
            HES_TYPE_D out(x.rows(), x.rows());
            out = HES_TYPE_ROW_MAJOR::Map(hessian.data(), x.rows(), x.rows());
            return out;
        }
        else
        {
            Eigen::VectorXd hessian = this->adCppadFun_.Hessian(x, lambda);
            HES_TYPE_D out(x.rows(), x.rows());
            out = HES_TYPE_ROW_MAJOR::Map(hessian.data(), x.rows(), x.rows());
            return out;
        }
    }

    virtual void sparseHessian(
        const Eigen::VectorXd& x,
        const Eigen::VectorXd& lambda,
        Eigen::VectorXd& hes,
        Eigen::VectorXi& iRow,
        Eigen::VectorXi& jCol)   
    {
        if(this->outputDim_ <= 0)
            throw std::runtime_error("Outdim dim smaller 0; Define output dim in DerivativesCppad constructor");

        if(compiled_)
        {
            assert(model_->isSparseJacobianAvailable() == true);
            std::vector<double> input(x.data(), x.data() + x.rows() * x.cols());
            std::vector<double> inputLambda(lambda.data(), lambda.data() + lambda.rows() * lambda.cols());
            std::vector<double> output;
            model_->SparseHessian(input, inputLambda, output, sparsityRowsHessian_, sparsityColsHessian_);
            hes = Eigen::Map<Eigen::VectorXd>(output.data(), output.size(), 1);
            iRow = sparsityRowsHessianEigen_;
            jCol = sparsityColsHessianEigen_;   
        }   
        else
            hes = this->adCppadFun_.SparseHessian(x, lambda);
    }    


    virtual Eigen::VectorXd sparseHessianValues(
        const Eigen::VectorXd& x, 
        const Eigen::VectorXd& lambda)   
    {
            if(this->outputDim_ <= 0)
                throw std::runtime_error("Outdim dim smaller 0; Define output dim in DerivativesCppad constructor");

            if(compiled_)
            {
                assert(model_->isSparseHessianAvailable() == true);
                std::vector<double> input(x.data(), x.data() + x.rows() * x.cols());
                std::vector<double> inputLambda(lambda.data(), lambda.data() + lambda.rows() * lambda.cols());
                std::vector<double> output;
                model_->SparseHessian(input, inputLambda, output, sparsityRowsHessian_, sparsityColsHessian_);
                return Eigen::Map<Eigen::VectorXd>(output.data(), output.size(), 1);
            }   
            else
                return this->adCppadFun_.SparseHessian(x, lambda);
    }   

    //! get Jacobian sparsity pattern
    /*!
     * Auto-Diff automatically detects the sparsity pattern of the Jacobian. This method returns the pattern.
     * @return Sparsity pattern of the Jacobian
     */
    Eigen::Matrix<bool, Eigen::Dynamic, Eigen::Dynamic> getSparsityPatternJacobian()
    {
        assert(model_->isJacobianSparsityAvailable() == true);
        
        std::vector<bool> sparsityVec = model_->JacobianSparsityBool();
        Eigen::Matrix<bool, Eigen::Dynamic, Eigen::Dynamic> sparsityMat(this->outputDim_, this->inputDim_);

        assert((int)(sparsityVec.size()) == this->outputDim_ * this->inputDim_);
        for(size_t row = 0; row < this->outputDim_; ++row)
            for(size_t col = 0; col < this->inputDim_; ++col)
                sparsityMat(row, col) = sparsityVec[col + row * this->inputDim_];

        return sparsityMat;
    }

    /**
     * @brief      get Hessian sparsity pattern
     *
     * @return     Auto-diff automatically detects the sparsity pattern of the Hessian
     */
    Eigen::Matrix<bool, Eigen::Dynamic, Eigen::Dynamic> getSparsityPatternHessian()
    {
        assert(model_->isHessianSparsityAvailable() == true);
        
        std::vector<bool> sparsityVec = model_->HessianSparsityBool();
        Eigen::Matrix<bool, Eigen::Dynamic, Eigen::Dynamic> sparsityMat(this->inputDim_, this->inputDim_);

        assert(sparsityVec.size() == this->inputDim_ * this->inputDim_);
        for(size_t row = 0; row < this->inputDim_; ++row)
            for(size_t col = 0; col < this->inputDim_; ++col)
            {
                // std::cout << "sparsityVec: " << sparsityRowsHessian_[col + row * this->inputDim_] << std::endl;
                sparsityMat(row, col) = sparsityVec[col + row * this->inputDim_];
            }

        return sparsityMat;
    }


    //! get Jacobian sparsity pattern
    /*!
     * Auto-Diff automatically detects the sparsity pattern of the Jacobian. This method returns the pattern
     * in row-column format. Row and columns contain the indeces of all non-zero entries.
     *
     * @param rows row indeces of non-zero entries
     * @param columns column indeces of non-zero entries
     */
    void getSparsityPatternJacobian(Eigen::VectorXi& rows, Eigen::VectorXi& columns)
    {
        assert(model_->isJacobianSparsityAvailable() == true);

        rows = sparsityRowsJacobianEigen_;
        columns = sparsityColsJacobianEigen_;
    }

    /**
     * @brief      Returns the number of nonzeros in the sparse jacobian
     *
     * @return     The number of nonzeros in the sparse jacobian
     */
    size_t getNumNonZerosJacobian()
    {
        assert(model_->isJacobianSparsityAvailable() == true);
        return sparsityRowsJacobian_.size();
    }

    /**
     * @brief      Returns the number of nonzeros in the sparse hessian
     *
     * @return     The number of non zeros in the sparse hessian
     */
    size_t getNumNonZerosHessian()
    {
        assert(model_->isJacobianSparsityAvailable() == true);
        return sparsityRowsHessian_.size();
    }   

    //! get Hessian sparsity pattern
    /*!
     * Auto-Diff automatically detects the sparsity pattern of the Jacobian. This method returns the pattern
     * in row-column format. Row and columns contain the indeces of all non-zero entries.
     *
     * @param rows row indeces of non-zero entries
     * @param columns column indeces of non-zero entries
     */
    void getSparsityPatternHessian(Eigen::VectorXi& rows, Eigen::VectorXi& columns)
    {
        assert(model_->isHessianSparsityAvailable() == true);

        rows = sparsityRowsHessianEigen_;
        columns = sparsityColsHessianEigen_;
    }


    //! Uses just-in-time compilation to compile the Jacobian and other derivatives
    /*!
     *  This method generates source code for the Jacobian and zero order derivative. It then compiles
     *  the source code to a dynamically loadable library that then gets loaded.
     */
    void compileJIT(
        const DerivativesCppadSettings& settings,
        std::string libName = "unnamedLib",
		bool verbose = false)
    {
        if (compiled_) return;

<<<<<<< HEAD
        CppAD::cg::ModelCSourceGen<double> cgen(this->cgCppadFun_, "DerivativesCppad");
=======
        // assigning a unique identifier to the library in order to avoid race conditions in JIT
        libName = libName + std::to_string(std::hash<std::thread::id>()(std::this_thread::get_id()));

        if (verbose)
        	std::cout << "Starting to compile " + libName + " library"  << std::endl;

        CppAD::cg::ModelCSourceGen<double> cgen(this->fCgCppad_, "DerivativesCppad"+libName);
>>>>>>> 81a13652

        cgen.setMultiThreading(settings.multiThreading_);
        cgen.setCreateForwardZero(settings.createForwardZero_);
        cgen.setCreateForwardOne(settings.createForwardOne_);
        cgen.setCreateReverseOne(settings.createReverseOne_);
        cgen.setCreateReverseTwo(settings.createReverseTwo_);
        cgen.setCreateJacobian(settings.createJacobian_);
        cgen.setCreateSparseJacobian(settings.createSparseJacobian_);
        cgen.setCreateHessian(settings.createHessian_);
        cgen.setCreateSparseHessian(settings.createSparseHessian_);
        cgen.setMaxAssignmentsPerFunc(settings.maxAssignements_);

        CppAD::cg::ModelLibraryCSourceGen<double> libcgen(cgen);

        // compile source code
        CppAD::cg::DynamicModelLibraryProcessor<double> p(libcgen, libName);
        if(settings.compiler_ == DerivativesCppadSettings::GCC)
        {
            CppAD::cg::GccCompiler<double> compiler;            
            dynamicLib_ = std::shared_ptr<CppAD::cg::DynamicLib<double>>(p.createDynamicLibrary(compiler));
        }

        else if(settings.compiler_ == DerivativesCppadSettings::CLANG)
        {
            CppAD::cg::ClangCompiler<double> compiler;
            dynamicLib_ = std::shared_ptr<CppAD::cg::DynamicLib<double>>(p.createDynamicLibrary(compiler));
        }

        if(settings.generateSourceCode_)
        {
            CppAD::cg::SaveFilesModelLibraryProcessor<double> p2(libcgen);
            p2.saveSources();
        }

        model_ = std::shared_ptr<CppAD::cg::GenericModel<double>>(dynamicLib_->model("DerivativesCppad"+libName));

        compiled_ = true;

        if(verbose)
        	std::cout << "Successfully compiled " << libName << std::endl;

        if(model_->isJacobianSparsityAvailable())
        {
            model_->JacobianSparsity(sparsityRowsJacobian_, sparsityColsJacobian_);
            sparsityRowsJacobianEigen_.resize(sparsityRowsJacobian_.size()); //rowsTmp.resize(rowsVec.size());
            sparsityColsJacobianEigen_.resize(sparsityColsJacobian_.size()); //colsTmp.resize(rowsVec.size());

            Eigen::Matrix<size_t, Eigen::Dynamic, 1> rowsSizeT; rowsSizeT.resize(sparsityRowsJacobian_.size());
            Eigen::Matrix<size_t, Eigen::Dynamic, 1> colsSizeT; colsSizeT.resize(sparsityColsJacobian_.size());

            rowsSizeT = Eigen::Map<Eigen::Matrix<size_t, Eigen::Dynamic, 1>>(sparsityRowsJacobian_.data(), sparsityRowsJacobian_.size(), 1);
            colsSizeT = Eigen::Map<Eigen::Matrix<size_t, Eigen::Dynamic, 1>>(sparsityColsJacobian_.data(), sparsityColsJacobian_.size(), 1);

            sparsityRowsJacobianEigen_ = rowsSizeT.cast<int>();
            sparsityColsJacobianEigen_ = colsSizeT.cast<int>();

        }

        if(model_->isHessianSparsityAvailable())
        {
            model_->HessianSparsity(sparsityRowsHessian_, sparsityColsHessian_);
            sparsityRowsHessianEigen_.resize(sparsityRowsHessian_.size()); //rowsTmp.resize(rowsVec.size());
            sparsityColsHessianEigen_.resize(sparsityColsHessian_.size()); //colsTmp.resize(rowsVec.size());

            Eigen::Matrix<size_t, Eigen::Dynamic, 1> rowsSizeT; rowsSizeT.resize(sparsityRowsHessian_.size());
            Eigen::Matrix<size_t, Eigen::Dynamic, 1> colsSizeT; colsSizeT.resize(sparsityColsHessian_.size());

            rowsSizeT = Eigen::Map<Eigen::Matrix<size_t, Eigen::Dynamic, 1>>(sparsityRowsHessian_.data(), sparsityRowsHessian_.size(), 1);
            colsSizeT = Eigen::Map<Eigen::Matrix<size_t, Eigen::Dynamic, 1>>(sparsityColsHessian_.data(), sparsityColsHessian_.size(), 1);

            sparsityRowsHessianEigen_ = rowsSizeT.cast<int>();
            sparsityColsHessianEigen_ = colsSizeT.cast<int>();
        }
    }

private:
    bool compiled_; //! flag if Jacobian is compiled

    std::vector<size_t> sparsityRowsJacobian_;
    std::vector<size_t> sparsityColsJacobian_;
    std::vector<size_t> sparsityRowsHessian_;
    std::vector<size_t> sparsityColsHessian_;

    Eigen::VectorXi sparsityRowsJacobianEigen_;
    Eigen::VectorXi sparsityColsJacobianEigen_;
    Eigen::VectorXi sparsityRowsHessianEigen_;
    Eigen::VectorXi sparsityColsHessianEigen_;
                                                //! 
    CppAD::cg::GccCompiler<double> compiler_; //! compile for codegeneration
    CppAD::cg::ClangCompiler<double> compilerClang_;
    std::shared_ptr<CppAD::cg::DynamicLib<double>> dynamicLib_; //! dynamic library to load after compilation
    std::shared_ptr<CppAD::cg::GenericModel<double>> model_; //! the model
};

} /* namespace core */
} /* namespace ct */
<|MERGE_RESOLUTION|>--- conflicted
+++ resolved
@@ -95,7 +95,8 @@
     :
         Utils(f, inputDim, outputDim),
         DerivativesBase(),
-        compiled_(false)
+        compiled_(false),
+		libName_("")
     {}
 
     /**
@@ -118,7 +119,8 @@
     :
         Utils(f, inputDim, outputDim),
         DerivativesBase(),
-        compiled_(false)
+        compiled_(false),
+		libName_("")
     {}
 
     //! copy constructor
@@ -127,15 +129,17 @@
         Utils(arg),
         DerivativesBase(arg),
         compiled_(arg.compiled_),
+		libName_(arg.libName_),
         dynamicLib_(arg.dynamicLib_)
     {
         if(compiled_)
-            model_ = std::shared_ptr<CppAD::cg::GenericModel<double>>(dynamicLib_->model("DerivativesCppad"));
+            model_ = std::shared_ptr<CppAD::cg::GenericModel<double>>(dynamicLib_->model("DerivativesCppad"+libName_));
     }
 
     virtual void updateDerived() override
     {
         compiled_ = false;
+        libName_ = "";
         dynamicLib_ = nullptr;
         model_ = nullptr;
     }
@@ -395,22 +399,18 @@
      */
     void compileJIT(
         const DerivativesCppadSettings& settings,
-        std::string libName = "unnamedLib",
+        const std::string& libName = "unnamedLib",
 		bool verbose = false)
     {
         if (compiled_) return;
 
-<<<<<<< HEAD
-        CppAD::cg::ModelCSourceGen<double> cgen(this->cgCppadFun_, "DerivativesCppad");
-=======
         // assigning a unique identifier to the library in order to avoid race conditions in JIT
-        libName = libName + std::to_string(std::hash<std::thread::id>()(std::this_thread::get_id()));
-
-        if (verbose)
-        	std::cout << "Starting to compile " + libName + " library"  << std::endl;
-
-        CppAD::cg::ModelCSourceGen<double> cgen(this->fCgCppad_, "DerivativesCppad"+libName);
->>>>>>> 81a13652
+        libName_ = libName + std::to_string(std::hash<std::thread::id>()(std::this_thread::get_id()));
+
+//        if (verbose)
+        	std::cout << "Starting to compile " + libName_ + " library"  << std::endl;
+
+        CppAD::cg::ModelCSourceGen<double> cgen(this->cgCppadFun_, "DerivativesCppad"+libName_);
 
         cgen.setMultiThreading(settings.multiThreading_);
         cgen.setCreateForwardZero(settings.createForwardZero_);
@@ -426,7 +426,7 @@
         CppAD::cg::ModelLibraryCSourceGen<double> libcgen(cgen);
 
         // compile source code
-        CppAD::cg::DynamicModelLibraryProcessor<double> p(libcgen, libName);
+        CppAD::cg::DynamicModelLibraryProcessor<double> p(libcgen, libName_);
         if(settings.compiler_ == DerivativesCppadSettings::GCC)
         {
             CppAD::cg::GccCompiler<double> compiler;            
@@ -445,12 +445,12 @@
             p2.saveSources();
         }
 
-        model_ = std::shared_ptr<CppAD::cg::GenericModel<double>>(dynamicLib_->model("DerivativesCppad"+libName));
+        model_ = std::shared_ptr<CppAD::cg::GenericModel<double>>(dynamicLib_->model("DerivativesCppad"+libName_));
 
         compiled_ = true;
 
         if(verbose)
-        	std::cout << "Successfully compiled " << libName << std::endl;
+        	std::cout << "Successfully compiled " << libName_ << std::endl;
 
         if(model_->isJacobianSparsityAvailable())
         {
@@ -488,6 +488,7 @@
 
 private:
     bool compiled_; //! flag if Jacobian is compiled
+    std::string libName_; //! a unique name for this library
 
     std::vector<size_t> sparsityRowsJacobian_;
     std::vector<size_t> sparsityColsJacobian_;
